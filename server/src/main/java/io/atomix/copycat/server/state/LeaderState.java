--- conflicted
+++ resolved
@@ -77,13 +77,8 @@
    * Sets the current node as the cluster leader.
    */
   private void takeLeadership() {
-<<<<<<< HEAD
     context.setLeader(context.getMember().serverAddress().hashCode());
-    context.getCluster().getActiveMembers().forEach(m -> m.resetState(context.getLog()));
-=======
-    context.setLeader(context.getAddress().hashCode());
     context.getCluster().getMembers().forEach(m -> m.resetState(context.getLog()));
->>>>>>> 8ecaf45b
   }
 
   /**
@@ -136,13 +131,8 @@
         count++;
       }
 
-<<<<<<< HEAD
       LOGGER.debug("{} - Applied {} entries to log", context.getMember().serverAddress(), count);
-      context.getLog().commit(context.getLastCompleted());
-=======
-      LOGGER.debug("{} - Applied {} entries to log", context.getAddress(), count);
       context.getLog().compactor().minorIndex(context.getLastCompleted());
->>>>>>> 8ecaf45b
     }
   }
 
@@ -623,7 +613,7 @@
         if (commitError == null) {
           RegisterEntry entry = context.getLog().get(index);
 
-          LOGGER.debug("{} - Applying {}", context.getAddress(), entry);
+          LOGGER.debug("{} - Applying {}", context.getMember().serverAddress(), entry);
           context.getStateMachine().apply(entry, true).whenComplete((sessionId, sessionError) -> {
             if (isOpen()) {
               if (sessionError == null) {
@@ -1235,11 +1225,7 @@
             } else {
               int failures = member.incrementFailureCount();
               if (failures <= 3 || failures % 100 == 0) {
-<<<<<<< HEAD
-                LOGGER.warn("{} - {}", context.getMember().serverAddress(), response.error() != null ? response.error() : "");
-=======
-                LOGGER.warn("{} - AppendRequest to {} failed. Reason: [{}]", context.getAddress(), member.getAddress(), response.error() != null ? response.error() : "");
->>>>>>> 8ecaf45b
+                LOGGER.warn("{} - AppendRequest to {} failed. Reason: [{}]", context.getMember().serverAddress(), member.getServerAddress(), response.error() != null ? response.error() : "");
               }
             }
           } else {
