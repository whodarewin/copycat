/*
 * Copyright 2015 the original author or authors.
 *
 * Licensed under the Apache License, Version 2.0 (the "License");
 * you may not use this file except in compliance with the License.
 * You may obtain a copy of the License at
 *
 * http://www.apache.org/licenses/LICENSE-2.0
 *
 * Unless required by applicable law or agreed to in writing, software
 * distributed under the License is distributed on an "AS IS" BASIS,
 * WITHOUT WARRANTIES OR CONDITIONS OF ANY KIND, either express or implied.
 * See the License for the specific language governing permissions and
 * limitations under the License.
 */
package io.atomix.copycat.server.state;

import io.atomix.catalyst.transport.Address;
import io.atomix.catalyst.transport.Connection;
import io.atomix.catalyst.util.Assert;
import io.atomix.catalyst.util.Listener;
import io.atomix.catalyst.util.Listeners;
import io.atomix.catalyst.util.concurrent.Scheduled;
import io.atomix.catalyst.util.concurrent.SingleThreadContext;
import io.atomix.catalyst.util.concurrent.ThreadContext;
import io.atomix.copycat.client.request.*;
import io.atomix.copycat.client.response.Response;
import io.atomix.copycat.server.CopycatServer;
import io.atomix.copycat.server.RaftServer;
import io.atomix.copycat.server.StateMachine;
import io.atomix.copycat.server.request.*;
import io.atomix.copycat.server.response.JoinResponse;
import io.atomix.copycat.server.storage.Log;
import io.atomix.copycat.server.storage.MetaStore;
import org.slf4j.Logger;
import org.slf4j.LoggerFactory;

import java.time.Duration;
import java.util.Collection;
import java.util.Iterator;
import java.util.Set;
import java.util.concurrent.CompletableFuture;
import java.util.concurrent.ExecutionException;
import java.util.function.Consumer;
import java.util.stream.Collectors;

/**
 * Raft server state.
 *
 * @author <a href="http://github.com/kuujo">Jordan Halterman</a>
 */
public class ServerState {
  private static final Logger LOGGER = LoggerFactory.getLogger(ServerState.class);
  private static final int MAX_JOIN_ATTEMPTS = 3;
  private final Listeners<CopycatServer.State> stateChangeListeners = new Listeners<>();
  private final Listeners<Address> electionListeners = new Listeners<>();
  private ThreadContext threadContext;
  private final StateMachine userStateMachine;
  private final ClusterState cluster;
  private final MetaStore meta;
  private final Log log;
  private final ServerStateMachine stateMachine;
  private final ConnectionManager connections;
  private AbstractState state = new InactiveState(this);
  private Duration electionTimeout = Duration.ofMillis(500);
  private Duration sessionTimeout = Duration.ofMillis(5000);
  private Duration heartbeatInterval = Duration.ofMillis(150);
  private Scheduled joinTimer;
  private Scheduled leaveTimer;
  private int leader;
  private long term;
  private int lastVotedFor;
  private long commitIndex;
  private long globalIndex;

  @SuppressWarnings("unchecked")
<<<<<<< HEAD
  ServerState(Member member, Collection<Address> members, Log log, StateMachine stateMachine, ConnectionManager connections, ThreadContext threadContext) {
    this.cluster = new ClusterState(this, member);
=======
  ServerState(Address address, Collection<Address> members, MetaStore meta, Log log, StateMachine stateMachine, ConnectionManager connections, ThreadContext threadContext) {
    this.address = Assert.notNull(address, "address");
    Set<Address> activeMembers = new HashSet<>(members);
    activeMembers.add(address);
    this.cluster = new ClusterState(this, address);
    this.meta = Assert.notNull(meta, "meta");
>>>>>>> 9fb314a8
    this.log = Assert.notNull(log, "log");
    this.threadContext = Assert.notNull(threadContext, "threadContext");
    this.connections = Assert.notNull(connections, "connections");
    this.userStateMachine = Assert.notNull(stateMachine, "stateMachine");

    // Create a state machine executor and configure the state machine.
    ThreadContext stateContext = new SingleThreadContext("copycat-server-" + member.serverAddress() + "-state-%d", threadContext.serializer().clone());
    this.stateMachine = new ServerStateMachine(userStateMachine, new ServerStateMachineContext(connections, new ServerSessionManager()), log::clean, stateContext);

<<<<<<< HEAD
    // If the member's server address is listed in the members list, it's considered an ACTIVE member. Otherwise,
    // it must join the cluster.
    if (members.contains(member.serverAddress())) {
      Set<Member> activeMembers = members.stream().filter(m -> !m.equals(member.serverAddress())).map(m -> new Member(RaftMemberType.ACTIVE, m, null)).collect(Collectors.toSet());
      activeMembers.add(new Member(RaftMemberType.ACTIVE, member.serverAddress(), member.clientAddress()));
      cluster.configure(0, activeMembers);
    } else {
      Set<Member> activeMembers = members.stream().map(m -> new Member(RaftMemberType.ACTIVE, m, null)).collect(Collectors.toSet());
      cluster.configure(0, activeMembers);
    }
=======
    // Load the current term and last vote from disk.
    this.term = meta.loadTerm();
    this.lastVotedFor = meta.loadVote();

    cluster.configure(0, activeMembers, Collections.EMPTY_LIST);
>>>>>>> 9fb314a8
  }

  /**
   * Registers a state change listener.
   *
   * @param listener The state change listener.
   * @return The listener context.
   */
  public Listener<CopycatServer.State> onStateChange(Consumer<CopycatServer.State> listener) {
    return stateChangeListeners.add(listener);
  }

  /**
   * Registers a leader election listener.
   *
   * @param listener The leader election listener.
   * @return The listener context.
   */
  public Listener<Address> onLeaderElection(Consumer<Address> listener) {
    return electionListeners.add(listener);
  }

  /**
   * Returns the execution context.
   *
   * @return The execution context.
   */
  public ThreadContext getThreadContext() {
    return threadContext;
  }

  /**
   * Returns the context connection manager.
   *
   * @return The context connection manager.
   */
  ConnectionManager getConnections() {
    return connections;
  }

  /**
   * Sets the election timeout.
   *
   * @param electionTimeout The election timeout.
   * @return The Raft context.
   */
  public ServerState setElectionTimeout(Duration electionTimeout) {
    this.electionTimeout = electionTimeout;
    return this;
  }

  /**
   * Returns the election timeout.
   *
   * @return The election timeout.
   */
  public Duration getElectionTimeout() {
    return electionTimeout;
  }

  /**
   * Sets the heartbeat interval.
   *
   * @param heartbeatInterval The Raft heartbeat interval.
   * @return The Raft context.
   */
  public ServerState setHeartbeatInterval(Duration heartbeatInterval) {
    this.heartbeatInterval = heartbeatInterval;
    return this;
  }

  /**
   * Returns the heartbeat interval.
   *
   * @return The heartbeat interval.
   */
  public Duration getHeartbeatInterval() {
    return heartbeatInterval;
  }

  /**
   * Returns the session timeout.
   *
   * @return The session timeout.
   */
  public Duration getSessionTimeout() {
    return sessionTimeout;
  }

  /**
   * Sets the session timeout.
   *
   * @param sessionTimeout The session timeout.
   * @return The Raft state machine.
   */
  public ServerState setSessionTimeout(Duration sessionTimeout) {
    this.sessionTimeout = sessionTimeout;
    return this;
  }

  /**
   * Sets the state leader.
   *
   * @param leader The state leader.
   * @return The Raft context.
   */
  ServerState setLeader(int leader) {
<<<<<<< HEAD
    if (this.leader == 0) {
      if (leader != 0) {
        Member member = cluster.getMember(leader);
        Assert.state(member != null, "unknown leader: ", leader);
        this.leader = leader;
        this.lastVotedFor = 0;
        LOGGER.info("{} - Found leader {}", cluster.getMember().serverAddress(), member.serverAddress());
        electionListeners.forEach(l -> l.accept(member.serverAddress()));
      }
    } else if (leader != 0) {
      if (this.leader != leader) {
        Member member = cluster.getMember(leader);
        Assert.state(member != null, "unknown leader: ", leader);
        this.leader = leader;
        this.lastVotedFor = 0;
        LOGGER.info("{} - Found leader {}", cluster.getMember().serverAddress(), member.serverAddress());
        electionListeners.forEach(l -> l.accept(member.serverAddress()));
=======
    if (this.leader != leader) {
      // 0 indicates no leader.
      if (leader == 0) {
        this.leader = 0;
      } else {
        // If a valid leader ID was specified, it must be a member that's currently a member of the
        // ACTIVE members configuration. Note that we don't throw exceptions for unknown members. It's
        // possible that a failure following a configuration change could result in an unknown leader
        // sending AppendRequest to this server. Simply configure the leader if it's known.
        Address address = getMember(leader);
        if (address != null) {
          this.leader = leader;
          LOGGER.info("{} - Found leader {}", this.address, address);
          electionListeners.forEach(l -> l.accept(address));
        }
>>>>>>> 9fb314a8
      }

      this.lastVotedFor = 0;
      meta.storeVote(0);
    }
    return this;
  }

  /**
   * Returns the cluster state.
   *
   * @return The cluster state.
   */
  ClusterState getCluster() {
    return cluster;
  }

  /**
   * Returns a collection of current members.
   *
   * @return A collection of current members.
   */
  public Collection<Address> getMembers() {
    return cluster.getMembers().stream().map(Member::serverAddress).collect(Collectors.toSet());
  }

  /**
   * Returns the state leader.
   *
   * @return The state leader.
   */
  public Address getLeader() {
    if (leader == 0) {
      return null;
    } else if (leader == cluster.getMember().id()) {
      return cluster.getMember().serverAddress();
    }

    Member member = cluster.getRemoteMember(leader);
    return member != null ? member.serverAddress() : null;
  }

  /**
   * Sets the state term.
   *
   * @param term The state term.
   * @return The Raft context.
   */
  ServerState setTerm(long term) {
    if (term > this.term) {
      this.term = term;
      this.leader = 0;
      this.lastVotedFor = 0;
<<<<<<< HEAD
      LOGGER.debug("{} - Set term {}", cluster.getMember().serverAddress(), term);
=======
      meta.storeTerm(this.term);
      meta.storeVote(this.lastVotedFor);
      LOGGER.debug("{} - Set term {}", address, term);
>>>>>>> 9fb314a8
    }
    return this;
  }

  /**
   * Returns the state term.
   *
   * @return The state term.
   */
  public long getTerm() {
    return term;
  }

  /**
   * Sets the state last voted for candidate.
   *
   * @param candidate The candidate that was voted for.
   * @return The Raft context.
   */
  ServerState setLastVotedFor(int candidate) {
    // If we've already voted for another candidate in this term then the last voted for candidate cannot be overridden.
    Assert.stateNot(lastVotedFor != 0 && candidate != 0l, "Already voted for another candidate");
    Assert.stateNot (leader != 0 && candidate != 0, "Cannot cast vote - leader already exists");
    Member member = cluster.getMember(candidate);
    Assert.state(member != null, "unknown candidate: %d", candidate);
    this.lastVotedFor = candidate;
    meta.storeVote(this.lastVotedFor);

    if (candidate != 0) {
      LOGGER.debug("{} - Voted for {}", cluster.getMember().serverAddress(), member.serverAddress());
    } else {
      LOGGER.debug("{} - Reset last voted for", cluster.getMember().serverAddress());
    }
    return this;
  }

  /**
   * Returns the state last voted for candidate.
   *
   * @return The state last voted for candidate.
   */
  public int getLastVotedFor() {
    return lastVotedFor;
  }

  /**
   * Sets the commit index.
   *
   * @param commitIndex The commit index.
   * @return The Raft context.
   */
  ServerState setCommitIndex(long commitIndex) {
    Assert.argNot(commitIndex < 0, "commit index must be positive");
    Assert.argNot(commitIndex < this.commitIndex, "cannot decrease commit index");
    this.commitIndex = commitIndex;
    log.commit(commitIndex);
    return this;
  }

  /**
   * Returns the commit index.
   *
   * @return The commit index.
   */
  public long getCommitIndex() {
    return commitIndex;
  }

  /**
   * Sets the global index.
   *
   * @param globalIndex The global index.
   * @return The Raft context.
   */
  ServerState setGlobalIndex(long globalIndex) {
    Assert.argNot(globalIndex < 0, "global index must be positive");
    this.globalIndex = Math.max(this.globalIndex, globalIndex);
    log.compactor().majorIndex(globalIndex);
    return this;
  }

  /**
   * Returns the global index.
   *
   * @return The global index.
   */
  public long getGlobalIndex() {
    return globalIndex;
  }

  /**
   * Returns the server state machine.
   *
   * @return The server state machine.
   */
  ServerStateMachine getStateMachine() {
    return stateMachine;
  }

  /**
   * Returns the last index applied to the state machine.
   *
   * @return The last index applied to the state machine.
   */
  public long getLastApplied() {
    return stateMachine.getLastApplied();
  }

  /**
   * Returns the last index completed for all sessions.
   *
   * @return The last index completed for all sessions.
   */
  public long getLastCompleted() {
    return stateMachine.getLastCompleted();
  }

  /**
   * Returns the current state.
   *
   * @return The current state.
   */
  public CopycatServer.State getState() {
    return state.type();
  }

  /**
   * Returns the state log.
   *
   * @return The state log.
   */
  public Log getLog() {
    return log;
  }

  /**
   * Checks that the current thread is the state context thread.
   */
  void checkThread() {
    threadContext.checkThread();
  }

  /**
   * Handles a connection from a client.
   */
  void connectClient(Connection connection) {
    threadContext.checkThread();

    // Note we do not use method references here because the "state" variable changes over time.
    // We have to use lambdas to ensure the request handler points to the current state.
    connection.handler(RegisterRequest.class, request -> state.register(request));
    connection.handler(ConnectRequest.class, request -> state.connect(request, connection));
    connection.handler(KeepAliveRequest.class, request -> state.keepAlive(request));
    connection.handler(UnregisterRequest.class, request -> state.unregister(request));
    connection.handler(CommandRequest.class, request -> state.command(request));
    connection.handler(QueryRequest.class, request -> state.query(request));

    connection.closeListener(stateMachine.executor().context().sessions()::unregisterConnection);
  }

  /**
   * Handles a connection from another server.
   */
  void connectServer(Connection connection) {
    threadContext.checkThread();

    // Handlers for all request types are registered since requests can be proxied between servers.
    // Note we do not use method references here because the "state" variable changes over time.
    // We have to use lambdas to ensure the request handler points to the current state.
    connection.handler(RegisterRequest.class, request -> state.register(request));
    connection.handler(ConnectRequest.class, request -> state.connect(request, connection));
    connection.handler(AcceptRequest.class, request -> state.accept(request));
    connection.handler(KeepAliveRequest.class, request -> state.keepAlive(request));
    connection.handler(UnregisterRequest.class, request -> state.unregister(request));
    connection.handler(PublishRequest.class, request -> state.publish(request));
    connection.handler(JoinRequest.class, request -> state.join(request));
    connection.handler(LeaveRequest.class, request -> state.leave(request));
    connection.handler(AppendRequest.class, request -> state.append(request));
    connection.handler(PollRequest.class, request -> state.poll(request));
    connection.handler(VoteRequest.class, request -> state.vote(request));
    connection.handler(CommandRequest.class, request -> state.command(request));
    connection.handler(QueryRequest.class, request -> state.query(request));
  }

  /**
   * Transition handler.
   */
  public CompletableFuture<CopycatServer.State> transition(CopycatServer.State state) {
    checkThread();

    if (this.state != null && state == this.state.type()) {
      return CompletableFuture.completedFuture(this.state.type());
    }

    LOGGER.info("{} - Transitioning to {}", cluster.getMember().serverAddress(), state);

    if (this.state != null) {
      try {
        this.state.close().get();
      } catch (InterruptedException | ExecutionException e) {
        throw new IllegalStateException("failed to close Raft state", e);
      }
    }

    // Force state transitions to occur synchronously in order to prevent race conditions.
    try {
      this.state = createState(state);
      this.state.open().get();
    } catch (InterruptedException | ExecutionException e) {
      throw new IllegalStateException("failed to initialize Raft state", e);
    }

    stateChangeListeners.forEach(l -> l.accept(this.state.type()));
    return CompletableFuture.completedFuture(null);
  }

  /**
   * Joins the cluster.
   */
  public CompletableFuture<Void> join() {
    CompletableFuture<Void> future = new CompletableFuture<>();

    // If the server type is defined, that indicates it's a member of the current configuration and
    // doesn't need to be added to the configuration. Immediately transition to the appropriate state.
    if (cluster.getMember().type() != null) {
      if (cluster.getMember().type() == RaftMemberType.ACTIVE) {
        transition(RaftServer.State.FOLLOWER);
        future.complete(null);
      } else if (cluster.getMember().type() == RaftMemberType.PASSIVE) {
        transition(RaftServer.State.PASSIVE);
        future.complete(null);
      } else {
        future.completeExceptionally(new IllegalStateException("unknown member type: " + cluster.getMember().type()));
      }
    } else {
      join(cluster.getRemoteMemberStates(RaftMemberType.ACTIVE).iterator(), 1, future);
    }

    return future;
  }

  /**
   * Recursively attempts to join the cluster.
   */
  private void join(Iterator<MemberState> iterator, int attempts, CompletableFuture<Void> future) {
    if (iterator.hasNext()) {
      MemberState member = iterator.next();
      LOGGER.debug("{} - Attempting to join via {}", cluster.getMember().serverAddress(), member.getMember().serverAddress());

      connections.getConnection(member.getMember().serverAddress()).thenCompose(connection -> {
        JoinRequest request = JoinRequest.builder()
          .withMember(cluster.getMember())
          .build();
        return connection.<JoinRequest, JoinResponse>send(request);
      }).whenComplete((response, error) -> {
        if (error == null) {
          if (response.status() == Response.Status.OK) {
            LOGGER.info("{} - Successfully joined via {}", cluster.getMember().serverAddress(), member.getMember().serverAddress());

            // Configure the cluster with the join response.
            cluster.configure(response.version(), response.members());

            // Cancel the join timer.
            cancelJoinTimer();

            // If the local member type is null, that indicates it's not a part of the configuration.
            MemberType type = cluster.getMember().type();
            if (type == null) {
              future.completeExceptionally(new IllegalStateException("not a member of the cluster"));
            } else {
              if (type == RaftMemberType.ACTIVE) {
                transition(RaftServer.State.FOLLOWER);
                future.complete(null);
              } else if (type == RaftMemberType.PASSIVE) {
                transition(RaftServer.State.PASSIVE);
                future.complete(null);
              } else {
                future.completeExceptionally(new IllegalStateException("unknown member type: " + type));
              }

              future.complete(null);
            }
          } else if (response.error() == null) {
            // If the response error is null, that indicates that no error occurred but the leader was
            // in a state that was incapable of handling the join request. Attempt to join the leader
            // again after an election timeout.
            LOGGER.debug("{} - Failed to join {}", cluster.getMember().serverAddress(), member.getMember().serverAddress());
            cancelJoinTimer();
            joinTimer = threadContext.schedule(electionTimeout, () -> {
              join(cluster.getRemoteMemberStates(RaftMemberType.ACTIVE).iterator(), attempts, future);
            });
          } else {
            // If the response error was non-null, attempt to join via the next server in the members list.
            LOGGER.debug("{} - Failed to join {}", cluster.getMember().serverAddress(), member.getMember().serverAddress());
            join(iterator, attempts, future);
          }
        } else {
          LOGGER.debug("{} - Failed to join {}", cluster.getMember().serverAddress(), member.getMember().serverAddress());
          join(iterator, attempts, future);
        }
      });
    }
    // If the maximum number of join attempts has been reached, fail the join.
    else if (attempts >= MAX_JOIN_ATTEMPTS) {
      future.completeExceptionally(new IllegalStateException("failed to join the cluster"));
    }
    // If join attempts remain, schedule another attempt after two election timeouts. This allows enough time
    // for servers to potentially timeout and elect a leader.
    else {
      cancelJoinTimer();
      joinTimer = threadContext.schedule(electionTimeout.multipliedBy(2), () -> {
        join(cluster.getRemoteMemberStates(RaftMemberType.ACTIVE).iterator(), attempts + 1, future);
      });
    }
  }

  /**
   * Cancels the join timeout.
   */
  private void cancelJoinTimer() {
    if (joinTimer != null) {
      LOGGER.debug("{} - Cancelling join timeout", cluster.getMember().serverAddress());
      joinTimer.cancel();
      joinTimer = null;
    }
  }

  /**
   * Leaves the cluster.
   */
  public CompletableFuture<Void> leave() {
    CompletableFuture<Void> future = new CompletableFuture<>();
    threadContext.execute(() -> {
      if (cluster.getRemoteMemberStates(RaftMemberType.ACTIVE).isEmpty()) {
        LOGGER.debug("{} - Single member cluster. Transitioning directly to inactive.", cluster.getMember().serverAddress());
        transition(CopycatServer.State.INACTIVE);
        future.complete(null);
      } else {
        leave(future);
      }
    });
    return future;
  }

  /**
   * Attempts to leave the cluster.
   */
  private void leave(CompletableFuture<Void> future) {
    // Set a timer to retry the attempt to leave the cluster.
    leaveTimer = threadContext.schedule(electionTimeout, () -> {
      leave(future);
    });

    // Attempt to leave the cluster by submitting a LeaveRequest directly to the server state.
    // Non-leader states should forward the request to the leader if there is one. Leader states
    // will log, replicate, and commit the reconfiguration.
    state.leave(LeaveRequest.builder()
      .withMember(cluster.getMember())
      .build()).whenComplete((response, error) -> {
      if (error == null && response.status() == Response.Status.OK) {
        cancelLeaveTimer();
        cluster.configure(response.version(), response.members());
        transition(CopycatServer.State.INACTIVE);
        future.complete(null);
      }
    });
  }

  /**
   * Cancels the leave timeout.
   */
  private void cancelLeaveTimer() {
    if (leaveTimer != null) {
      LOGGER.debug("{} - Cancelling leave timeout", cluster.getMember().serverAddress());
      leaveTimer.cancel();
      leaveTimer = null;
    }
  }

  /**
   * Creates an internal state for the given state type.
   */
  private AbstractState createState(CopycatServer.State state) {
    switch (state) {
      case INACTIVE:
        return new InactiveState(this);
      case PASSIVE:
        return new PassiveState(this);
      case FOLLOWER:
        return new FollowerState(this);
      case CANDIDATE:
        return new CandidateState(this);
      case LEADER:
        return new LeaderState(this);
      default:
        throw new AssertionError();
    }
  }

  @Override
  public String toString() {
    return getClass().getCanonicalName();
  }

}<|MERGE_RESOLUTION|>--- conflicted
+++ resolved
@@ -74,17 +74,9 @@
   private long globalIndex;
 
   @SuppressWarnings("unchecked")
-<<<<<<< HEAD
-  ServerState(Member member, Collection<Address> members, Log log, StateMachine stateMachine, ConnectionManager connections, ThreadContext threadContext) {
+  ServerState(Member member, Collection<Address> members, MetaStore meta, Log log, StateMachine stateMachine, ConnectionManager connections, ThreadContext threadContext) {
     this.cluster = new ClusterState(this, member);
-=======
-  ServerState(Address address, Collection<Address> members, MetaStore meta, Log log, StateMachine stateMachine, ConnectionManager connections, ThreadContext threadContext) {
-    this.address = Assert.notNull(address, "address");
-    Set<Address> activeMembers = new HashSet<>(members);
-    activeMembers.add(address);
-    this.cluster = new ClusterState(this, address);
     this.meta = Assert.notNull(meta, "meta");
->>>>>>> 9fb314a8
     this.log = Assert.notNull(log, "log");
     this.threadContext = Assert.notNull(threadContext, "threadContext");
     this.connections = Assert.notNull(connections, "connections");
@@ -94,7 +86,10 @@
     ThreadContext stateContext = new SingleThreadContext("copycat-server-" + member.serverAddress() + "-state-%d", threadContext.serializer().clone());
     this.stateMachine = new ServerStateMachine(userStateMachine, new ServerStateMachineContext(connections, new ServerSessionManager()), log::clean, stateContext);
 
-<<<<<<< HEAD
+    // Load the current term and last vote from disk.
+    this.term = meta.loadTerm();
+    this.lastVotedFor = meta.loadVote();
+
     // If the member's server address is listed in the members list, it's considered an ACTIVE member. Otherwise,
     // it must join the cluster.
     if (members.contains(member.serverAddress())) {
@@ -105,13 +100,6 @@
       Set<Member> activeMembers = members.stream().map(m -> new Member(RaftMemberType.ACTIVE, m, null)).collect(Collectors.toSet());
       cluster.configure(0, activeMembers);
     }
-=======
-    // Load the current term and last vote from disk.
-    this.term = meta.loadTerm();
-    this.lastVotedFor = meta.loadVote();
-
-    cluster.configure(0, activeMembers, Collections.EMPTY_LIST);
->>>>>>> 9fb314a8
   }
 
   /**
@@ -219,25 +207,6 @@
    * @return The Raft context.
    */
   ServerState setLeader(int leader) {
-<<<<<<< HEAD
-    if (this.leader == 0) {
-      if (leader != 0) {
-        Member member = cluster.getMember(leader);
-        Assert.state(member != null, "unknown leader: ", leader);
-        this.leader = leader;
-        this.lastVotedFor = 0;
-        LOGGER.info("{} - Found leader {}", cluster.getMember().serverAddress(), member.serverAddress());
-        electionListeners.forEach(l -> l.accept(member.serverAddress()));
-      }
-    } else if (leader != 0) {
-      if (this.leader != leader) {
-        Member member = cluster.getMember(leader);
-        Assert.state(member != null, "unknown leader: ", leader);
-        this.leader = leader;
-        this.lastVotedFor = 0;
-        LOGGER.info("{} - Found leader {}", cluster.getMember().serverAddress(), member.serverAddress());
-        electionListeners.forEach(l -> l.accept(member.serverAddress()));
-=======
     if (this.leader != leader) {
       // 0 indicates no leader.
       if (leader == 0) {
@@ -247,13 +216,12 @@
         // ACTIVE members configuration. Note that we don't throw exceptions for unknown members. It's
         // possible that a failure following a configuration change could result in an unknown leader
         // sending AppendRequest to this server. Simply configure the leader if it's known.
-        Address address = getMember(leader);
-        if (address != null) {
+        Member member = cluster.getMember(leader);
+        if (member != null) {
           this.leader = leader;
-          LOGGER.info("{} - Found leader {}", this.address, address);
-          electionListeners.forEach(l -> l.accept(address));
+          LOGGER.info("{} - Found leader {}", cluster.getMember().serverAddress(), member.serverAddress());
+          electionListeners.forEach(l -> l.accept(member.serverAddress()));
         }
->>>>>>> 9fb314a8
       }
 
       this.lastVotedFor = 0;
@@ -307,13 +275,9 @@
       this.term = term;
       this.leader = 0;
       this.lastVotedFor = 0;
-<<<<<<< HEAD
-      LOGGER.debug("{} - Set term {}", cluster.getMember().serverAddress(), term);
-=======
       meta.storeTerm(this.term);
       meta.storeVote(this.lastVotedFor);
-      LOGGER.debug("{} - Set term {}", address, term);
->>>>>>> 9fb314a8
+      LOGGER.debug("{} - Set term {}", cluster.getMember().serverAddress(), term);
     }
     return this;
   }
