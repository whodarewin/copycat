--- conflicted
+++ resolved
@@ -556,11 +556,6 @@
     private Transport transport;
     private Serializer serializer;
     private CatalystThreadFactory threadFactory;
-<<<<<<< HEAD
-    private Set<Address> members;
-=======
-    private ThreadContext context;
->>>>>>> b176fa3e
     private ConnectionStrategy connectionStrategy = ConnectionStrategies.ONCE;
     private ServerSelectionStrategy serverSelectionStrategy = ServerSelectionStrategies.ANY;
     private RecoveryStrategy recoveryStrategy = RecoveryStrategies.CLOSE;
@@ -660,37 +655,17 @@
         threadFactory = new CatalystThreadFactory("copycat-client-%d");
       }
 
-<<<<<<< HEAD
       // If no serializer instance was provided, create one.
       if (serializer == null) {
         serializer = new Serializer();
       }
-=======
-      // If a thread context was provided, pass the context to the client.
-      if (context != null) {
-        context.serializer().resolve(new ClientRequestTypeResolver());
-        context.serializer().resolve(new ClientResponseTypeResolver());
-        context.serializer().resolve(new ProtocolSerialization());
-
-        return new DefaultCopycatClient(cluster, transport, context, threadFactory, serverSelectionStrategy, connectionStrategy, retryStrategy, recoveryStrategy);
-      } else {
-        // If no serializer instance was provided, create one.
-        if (serializer == null) {
-          serializer = new Serializer();
-        }
->>>>>>> b176fa3e
 
       // Add service loader types to the primary serializer.
       serializer.resolve(new ClientRequestTypeResolver());
       serializer.resolve(new ClientResponseTypeResolver());
       serializer.resolve(new ProtocolSerialization());
 
-<<<<<<< HEAD
-      return new DefaultCopycatClient(transport, members, serializer, threadFactory, serverSelectionStrategy, connectionStrategy, recoveryStrategy);
-=======
-        return new DefaultCopycatClient(cluster, transport, serializer, threadFactory, serverSelectionStrategy, connectionStrategy, retryStrategy, recoveryStrategy);
-      }
->>>>>>> b176fa3e
+      return new DefaultCopycatClient(cluster, transport, serializer, threadFactory, serverSelectionStrategy, connectionStrategy, recoveryStrategy);
     }
   }
 
